--- conflicted
+++ resolved
@@ -276,7 +276,6 @@
       const isExchange = tc==='ch' || (o.tags||'').toLowerCase().includes('ch');
       const fee = isExchange ? 10 : 20;
       const delivered = o.deliveryStatus === 'Livré';
-<<<<<<< HEAD
       const waMsg = encodeURIComponent(
         `Salam/Bonjour ${o.customerName||''}, votre livreur ${driver_id} vous contacte. ` +
         `J'ai votre commande numéro ${o.orderName} d'un total de ${o.cashAmount||0} DH. ` +
@@ -285,9 +284,7 @@
         `أتوفر على طلبك رقم ${o.orderName} بمبلغ إجمالي ${o.cashAmount||0} درهم. ` +
         `المرجو إرسال موقعك لتسليم الطلب إلى عنوانك الصحيح.`
       );
-=======
-      const waMsg = encodeURIComponent(Salam/Bonjour ${o.customerName||''}, votre livreur ${driver_id} vous contacte.);
->>>>>>> 0e5d0a57
+
       const waUrl = `https://wa.me/${o.customerPhone}?text=${waMsg}`;
       h += `<div class="order-card ${delivered?'delivered':''}">
         <div class="order-header">
